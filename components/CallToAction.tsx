import React from "react";

const CallToAction = () => {
  return (
    <section className="py-20 px-4 text-center relative z-10">
      <div className="max-w-4xl mx-auto">
        <h2 className="text-4xl font-bold mb-8 text-primary">
          Not just building software — we’re building sovereignty.
        </h2>
<<<<<<< HEAD
        <p className="text-xl mb-6 leading-relaxed text-secondary">
          VibeCode isn’t another AI tool. It’s the first movement-powered platform that lets anyone, anywhere turn an idea into a live, scalable product — with nothing but a dream and a few words.
=======
        <p className="text-xl mb-6 leading-relaxed">
          VibeCode isn’t another AI tool. It’s the first movement-powered
          platform that lets anyone, anywhere turn an idea into a live, scalable
          product — with nothing but a dream and a few words.
>>>>>>> 366a189f
        </p>
        <p className="text-xl mb-6 leading-relaxed text-secondary">
          Think Replit meets ChatGPT meets spiritual rebellion.
        </p>
        <p className="text-xl mb-6 leading-relaxed text-secondary">
          No dev team? No budget? No problem.
        </p>
<<<<<<< HEAD
        <p className="text-xl mb-6 leading-relaxed text-secondary">
          If Canva made everyone a designer, VibeCode will make everyone a builder.
=======
        <p className="text-xl mb-6 leading-relaxed">
          If Canva made everyone a designer, VibeCode will make everyone a
          builder.
>>>>>>> 366a189f
        </p>
        <p className="text-xl mb-6 leading-relaxed text-secondary">
          We’re removing the gatekeepers.
        </p>
<<<<<<< HEAD
        <p className="text-xl mb-6 leading-relaxed text-secondary">
          We’re redefining MVPs.
        </p>
        <p className="text-xl mb-6 leading-relaxed text-secondary">
          We’re making tech as accessible as TikTok.
        </p>
        <p className="text-xl mb-6 leading-relaxed text-secondary">
          If you believe AI should empower the masses — not just the enterprise — then you already believe in what we’re building.
        </p>
        <p className="text-xl mb-10 leading-relaxed text-secondary">
          This is more than a product. It’s a platform for the next billion creators.
        </p>
        <p className="text-2xl font-semibold mb-8 text-primary">
          I’m actively connecting with VCs who get it. If you’re building the future, let’s build it together.
=======
        <p className="text-xl mb-6 leading-relaxed">We’re redefining MVPs.</p>
        <p className="text-xl mb-6 leading-relaxed">
          We’re making tech as accessible as TikTok.
        </p>
        <p className="text-xl mb-6 leading-relaxed">
          If you believe AI should empower the masses — not just the enterprise
          — then you already believe in what we’re building.
        </p>
        <p className="text-xl mb-10 leading-relaxed">
          This is more than a product. It’s a platform for the next billion
          creators.
        </p>
        <p className="text-2xl font-semibold mb-8">
          I’m actively connecting with VCs who get it. If you’re building the
          future, let’s build it together.
>>>>>>> 366a189f
        </p>
        <p className="text-2xl font-semibold mb-8 text-primary">
          Don’t just invest in AI. Invest in what AI unlocks.
        </p>
<<<<<<< HEAD
        <p className="text-2xl font-bold mb-10 text-primary">
          Email your offers to <a href="mailto:matty@vibecodes.space" className="underline">matty@vibecodes.space</a>
=======
        <p className="text-2xl font-bold mb-10 text-purple-300">
          Email your offers to{" "}
          <a href="mailto:matty@vibecodes.space" className="underline">
            matty@vibecodes.space
          </a>
>>>>>>> 366a189f
        </p>
        <div className="mb-10">
          <iframe
            width="100%"
            height="400"
            src="https://www.youtube.com/embed/iUEQ36ly7Vk?si=artHn9xOWL0ApEcl"
            title="YouTube video player"
            frameBorder="0"
            allow="accelerometer; autoplay; clipboard-write; encrypted-media; gyroscope; picture-in-picture; web-share"
            referrerPolicy="strict-origin-when-cross-origin"
            allowFullScreen
            className="rounded-lg shadow-lg"
          ></iframe>
        </div>
<<<<<<< HEAD
        <p className="text-lg text-secondary">
          #VibeCode #AIforAll #VC #NoCode #GPT #Startup #Founders #BuildTheFuture #TheFutureisMobile
=======
        <p className="text-lg text-gray-400">
          #VibeCode #AIforAll #VC #NoCode #GPT #Startup #Founders
          #BuildTheFuture #TheFutureisMobile
>>>>>>> 366a189f
        </p>
      </div>
    </section>
  );
};

export default CallToAction;<|MERGE_RESOLUTION|>--- conflicted
+++ resolved
@@ -7,15 +7,8 @@
         <h2 className="text-4xl font-bold mb-8 text-primary">
           Not just building software — we’re building sovereignty.
         </h2>
-<<<<<<< HEAD
         <p className="text-xl mb-6 leading-relaxed text-secondary">
           VibeCode isn’t another AI tool. It’s the first movement-powered platform that lets anyone, anywhere turn an idea into a live, scalable product — with nothing but a dream and a few words.
-=======
-        <p className="text-xl mb-6 leading-relaxed">
-          VibeCode isn’t another AI tool. It’s the first movement-powered
-          platform that lets anyone, anywhere turn an idea into a live, scalable
-          product — with nothing but a dream and a few words.
->>>>>>> 366a189f
         </p>
         <p className="text-xl mb-6 leading-relaxed text-secondary">
           Think Replit meets ChatGPT meets spiritual rebellion.
@@ -23,19 +16,12 @@
         <p className="text-xl mb-6 leading-relaxed text-secondary">
           No dev team? No budget? No problem.
         </p>
-<<<<<<< HEAD
         <p className="text-xl mb-6 leading-relaxed text-secondary">
           If Canva made everyone a designer, VibeCode will make everyone a builder.
-=======
-        <p className="text-xl mb-6 leading-relaxed">
-          If Canva made everyone a designer, VibeCode will make everyone a
-          builder.
->>>>>>> 366a189f
         </p>
         <p className="text-xl mb-6 leading-relaxed text-secondary">
           We’re removing the gatekeepers.
         </p>
-<<<<<<< HEAD
         <p className="text-xl mb-6 leading-relaxed text-secondary">
           We’re redefining MVPs.
         </p>
@@ -50,37 +36,12 @@
         </p>
         <p className="text-2xl font-semibold mb-8 text-primary">
           I’m actively connecting with VCs who get it. If you’re building the future, let’s build it together.
-=======
-        <p className="text-xl mb-6 leading-relaxed">We’re redefining MVPs.</p>
-        <p className="text-xl mb-6 leading-relaxed">
-          We’re making tech as accessible as TikTok.
-        </p>
-        <p className="text-xl mb-6 leading-relaxed">
-          If you believe AI should empower the masses — not just the enterprise
-          — then you already believe in what we’re building.
-        </p>
-        <p className="text-xl mb-10 leading-relaxed">
-          This is more than a product. It’s a platform for the next billion
-          creators.
-        </p>
-        <p className="text-2xl font-semibold mb-8">
-          I’m actively connecting with VCs who get it. If you’re building the
-          future, let’s build it together.
->>>>>>> 366a189f
         </p>
         <p className="text-2xl font-semibold mb-8 text-primary">
           Don’t just invest in AI. Invest in what AI unlocks.
         </p>
-<<<<<<< HEAD
         <p className="text-2xl font-bold mb-10 text-primary">
           Email your offers to <a href="mailto:matty@vibecodes.space" className="underline">matty@vibecodes.space</a>
-=======
-        <p className="text-2xl font-bold mb-10 text-purple-300">
-          Email your offers to{" "}
-          <a href="mailto:matty@vibecodes.space" className="underline">
-            matty@vibecodes.space
-          </a>
->>>>>>> 366a189f
         </p>
         <div className="mb-10">
           <iframe
@@ -95,14 +56,8 @@
             className="rounded-lg shadow-lg"
           ></iframe>
         </div>
-<<<<<<< HEAD
         <p className="text-lg text-secondary">
           #VibeCode #AIforAll #VC #NoCode #GPT #Startup #Founders #BuildTheFuture #TheFutureisMobile
-=======
-        <p className="text-lg text-gray-400">
-          #VibeCode #AIforAll #VC #NoCode #GPT #Startup #Founders
-          #BuildTheFuture #TheFutureisMobile
->>>>>>> 366a189f
         </p>
       </div>
     </section>
