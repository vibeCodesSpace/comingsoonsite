--- conflicted
+++ resolved
@@ -24,13 +24,7 @@
     return result[0];
   }
 
-<<<<<<< HEAD
-  
-
   async getUserByGithubId(githubId: string): Promise<User | undefined> {
-=======
-  async getUserByGoogleId(googleId: string): Promise<User | undefined> {
->>>>>>> 37d3d6ca
     const result = await this.db
       .select()
       .from(users)
